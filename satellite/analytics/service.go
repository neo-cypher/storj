// Copyright (C) 2021 Storj Labs, Inc.
// See LICENSE for copying information.

package analytics

import (
	"go.uber.org/zap"
	segment "gopkg.in/segmentio/analytics-go.v3"

	"storj.io/common/uuid"
)

const (
<<<<<<< HEAD
	eventAccountCreated     = "Account Created"
	eventSignedIn           = "Signed In"
	eventProjectCreated     = "Project Created"
	eventAccessGrantCreated = "Access Grant Created"
	eventAccountVerified	= "Account Verified"
	gatewayCredentialsCreated = "Credentials Created"
	passphraseCreated		=	"Passphrase Created"
	externalLinkClicked		= "External Link Clicked"
=======
	eventAccountCreated       = "Account Created"
	eventSignedIn             = "Signed In"
	eventProjectCreated       = "Project Created"
	eventAccessGrantCreated   = "Access Grant Created"
	gatewayCredentialsCreated = "Credentials Created"
>>>>>>> 16c98e1e
)

// Config is a configuration struct for analytics Service.
type Config struct {
	SegmentWriteKey string `help:"segment write key" default:""`
	Enabled         bool   `help:"enable analytics reporting" default:"false"`
}

// Service for sending analytics.
//
// architecture: Service
type Service struct {
	log           *zap.Logger
	config        Config
	satelliteName string
	clientEvents  map[string]bool

	segment segment.Client
}

// NewService creates new service for creating sending analytics.
func NewService(log *zap.Logger, config Config, satelliteName string) *Service {
	service := &Service{
		log:           log,
		config:        config,
		satelliteName: satelliteName,
		clientEvents:  make(map[string]bool),
	}
	if config.Enabled {
		service.segment = segment.New(config.SegmentWriteKey)
	}
	for _, name := range []string{gatewayCredentialsCreated} {
		service.clientEvents[name] = true
	}
<<<<<<< HEAD
	for _, name := range []string{passphraseCreated} {
		service.clientEvents[name] = true
	}
	for _, name := range []string{externalLinkClicked} {
		service.clientEvents[name] = true
	}
=======
>>>>>>> 16c98e1e
	return service
}

// Close closes the Segment client.
func (service *Service) Close() error {
	if !service.config.Enabled {
		return nil
	}

	return service.segment.Close()
}

// UserType is a type for distinguishing personal vs. professional users.
type UserType string

const (
	// Professional defines a "professional" user type.
	Professional UserType = "Professional"
	// Personal defines a "personal" user type.
	Personal UserType = "Personal"
)

// TrackCreateUserFields contains input data for tracking a create user event.
type TrackCreateUserFields struct {
	ID            uuid.UUID
	FullName      string
	Email         string
	Type          UserType
	EmployeeCount string
	CompanyName   string
	JobTitle      string
}

func (service *Service) enqueueMessage(message segment.Message) {
	if !service.config.Enabled {
		return
	}

	err := service.segment.Enqueue(message)
	if err != nil {
		service.log.Error("Error enqueueing message", zap.Error(err))
	}
}

// TrackCreateUser sends an "Account Created" event to Segment.
func (service *Service) TrackCreateUser(fields TrackCreateUserFields) {
	traits := segment.NewTraits()
	traits.SetName(fields.FullName)
	traits.SetEmail(fields.Email)

	service.enqueueMessage(segment.Identify{
		UserId: fields.ID.String(),
		Traits: traits,
	})

	props := segment.NewProperties()
	props.Set("email", fields.Email)
	props.Set("name", fields.FullName)
	props.Set("satellite_selected", service.satelliteName)
	props.Set("account_type", fields.Type)

	if fields.Type == Professional {
		props.Set("company_size", fields.EmployeeCount)
		props.Set("company_name", fields.CompanyName)
		props.Set("job_title", fields.JobTitle)
	}

	service.enqueueMessage(segment.Track{
		UserId:     fields.ID.String(),
		Event:      eventAccountCreated,
		Properties: props,
	})
}

// TrackSignedIn sends an "Signed In" event to Segment.
func (service *Service) TrackSignedIn(userID uuid.UUID, email string) {
	traits := segment.NewTraits()
	traits.SetEmail(email)

	service.enqueueMessage(segment.Identify{
		UserId: userID.String(),
		Traits: traits,
	})

	props := segment.NewProperties()
	props.Set("email", email)

	service.enqueueMessage(segment.Track{
		UserId:     userID.String(),
		Event:      eventSignedIn,
		Properties: props,
	})
}

// TrackProjectCreated sends an "Project Created" event to Segment.
func (service *Service) TrackProjectCreated(userID, projectID uuid.UUID, currentProjectCount int) {

	props := segment.NewProperties()
	props.Set("project_count", currentProjectCount)
	props.Set("project_id", projectID.String())

	service.enqueueMessage(segment.Track{
		UserId:     userID.String(),
		Event:      eventProjectCreated,
		Properties: props,
	})
}

// TrackAccessGrantCreated sends an "Access Grant Created" event to Segment.
func (service *Service) TrackAccessGrantCreated(userID uuid.UUID) {

	service.enqueueMessage(segment.Track{
		UserId: userID.String(),
		Event:  eventAccessGrantCreated,
	})
}

<<<<<<< HEAD
// TrackAccountVerified sends an "Account Verified" event to Segment.
func (service *Service) TrackAccountVerified(userID uuid.UUID, email string) {
	traits := segment.NewTraits()
	traits.SetEmail(email)

	service.enqueueMessage(segment.Identify{
		UserId: userID.String(),
		Traits: traits,
	})

	props := segment.NewProperties()
	props.Set("email", email)

	service.enqueueMessage(segment.Track{
		UserId:     userID.String(),
		Event:      eventAccountVerified,
		Properties: props,
	})
}

=======
>>>>>>> 16c98e1e
// TrackEvent sends an arbitrary event associated with user ID to Segment.
// It is used for tracking occurrences of client-side events.
func (service *Service) TrackEvent(eventName string, userID uuid.UUID) {
	// do not track if the event name is an invalid client-side event
	if !service.clientEvents[eventName] {
		service.log.Error("Invalid client-triggered event", zap.String("eventName", eventName))
		return
	}
<<<<<<< HEAD
	service.enqueueMessage(segment.Track{
		UserId: userID.String(),
		Event:  eventName,
	})
}

// TrackLinkEvent sends an arbitrary event and link associated with user ID to Segment.
// It is used for tracking occurrences of client-side events.
func (service *Service) TrackLinkEvent(eventName string, userID uuid.UUID, link string) {
	// do not track if the event name is an invalid client-side event

	props := segment.NewProperties()
	props.Set("link", link)

	if !service.clientEvents[eventName] {
		service.log.Error("Invalid client-triggered event", zap.String("eventName", eventName))
		return
	}
	service.enqueueMessage(segment.Track{
		UserId: userID.String(),
		Event:  eventName,
		Properties: props,
	})
}

=======

	service.enqueueMessage(segment.Track{
		UserId: userID.String(),
		Event:  eventName,
	})
}
>>>>>>> 16c98e1e
<|MERGE_RESOLUTION|>--- conflicted
+++ resolved
@@ -11,22 +11,14 @@
 )
 
 const (
-<<<<<<< HEAD
-	eventAccountCreated     = "Account Created"
-	eventSignedIn           = "Signed In"
-	eventProjectCreated     = "Project Created"
-	eventAccessGrantCreated = "Access Grant Created"
-	eventAccountVerified	= "Account Verified"
-	gatewayCredentialsCreated = "Credentials Created"
-	passphraseCreated		=	"Passphrase Created"
-	externalLinkClicked		= "External Link Clicked"
-=======
 	eventAccountCreated       = "Account Created"
 	eventSignedIn             = "Signed In"
 	eventProjectCreated       = "Project Created"
 	eventAccessGrantCreated   = "Access Grant Created"
+	eventAccountVerified      = "Account Verified"
 	gatewayCredentialsCreated = "Credentials Created"
->>>>>>> 16c98e1e
+	passphraseCreated         = "Passphrase Created"
+	externalLinkClicked       = "External Link Clicked"
 )
 
 // Config is a configuration struct for analytics Service.
@@ -58,18 +50,9 @@
 	if config.Enabled {
 		service.segment = segment.New(config.SegmentWriteKey)
 	}
-	for _, name := range []string{gatewayCredentialsCreated} {
+	for _, name := range []string{gatewayCredentialsCreated, passphraseCreated, externalLinkClicked} {
 		service.clientEvents[name] = true
 	}
-<<<<<<< HEAD
-	for _, name := range []string{passphraseCreated} {
-		service.clientEvents[name] = true
-	}
-	for _, name := range []string{externalLinkClicked} {
-		service.clientEvents[name] = true
-	}
-=======
->>>>>>> 16c98e1e
 	return service
 }
 
@@ -187,7 +170,6 @@
 	})
 }
 
-<<<<<<< HEAD
 // TrackAccountVerified sends an "Account Verified" event to Segment.
 func (service *Service) TrackAccountVerified(userID uuid.UUID, email string) {
 	traits := segment.NewTraits()
@@ -208,8 +190,6 @@
 	})
 }
 
-=======
->>>>>>> 16c98e1e
 // TrackEvent sends an arbitrary event associated with user ID to Segment.
 // It is used for tracking occurrences of client-side events.
 func (service *Service) TrackEvent(eventName string, userID uuid.UUID) {
@@ -218,7 +198,6 @@
 		service.log.Error("Invalid client-triggered event", zap.String("eventName", eventName))
 		return
 	}
-<<<<<<< HEAD
 	service.enqueueMessage(segment.Track{
 		UserId: userID.String(),
 		Event:  eventName,
@@ -238,17 +217,8 @@
 		return
 	}
 	service.enqueueMessage(segment.Track{
-		UserId: userID.String(),
-		Event:  eventName,
-		Properties: props,
-	})
-}
-
-=======
-
-	service.enqueueMessage(segment.Track{
-		UserId: userID.String(),
-		Event:  eventName,
-	})
-}
->>>>>>> 16c98e1e
+		UserId:     userID.String(),
+		Event:      eventName,
+		Properties: props,
+	})
+}